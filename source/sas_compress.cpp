/**
 * @file sas_compress.cpp Implementation of SAS parameter compression.
 *
 * Service Assurance Server client library
 * Copyright (C) 2014  Metaswitch Networks Ltd
 *
 * This program is free software: you can redistribute it and/or modify it
 * under the terms of the GNU General Public License as published by the
 * Free Software Foundation, either version 3 of the License, or (at your
 * option) any later version, along with the "Special Exception" for use of
 * the program along with SSL, set forth below. This program is distributed
 * in the hope that it will be useful, but WITHOUT ANY WARRANTY;
 * without even the implied warranty of MERCHANTABILITY or FITNESS FOR
 * A PARTICULAR PURPOSE.  See the GNU General Public License for more
 * details. You should have received a copy of the GNU General Public
 * License along with this program.  If not, see
 * <http://www.gnu.org/licenses/>.
 *
 * The author can be reached by email at clearwater@metaswitch.com or by
 * post at Metaswitch Networks Ltd, 100 Church St, Enfield EN2 6BQ, UK
 *
 * Special Exception
 * Metaswitch Networks Ltd  grants you permission to copy, modify,
 * propagate, and distribute a work formed by combining OpenSSL with The
 * Software, or a work derivative of such a combination, even if such
 * copying, modification, propagation, or distribution would otherwise
 * violate the terms of the GPL. You must comply with the GPL in all
 * respects for all of the code used other than OpenSSL.
 * "OpenSSL" means OpenSSL toolkit software distributed by the OpenSSL
 * Project and licensed under the OpenSSL Licenses, or a work based on such
 * software and licensed under the OpenSSL Licenses.
 * "OpenSSL Licenses" means the OpenSSL License and Original SSLeay License
 * under which the OpenSSL Project distributes the OpenSSL toolkit software,
 * as those licenses appear in the file LICENSE-OPENSSL.
 */

#include <stdio.h>
#include <time.h>
#include <string.h>
#include <netdb.h>
#include <stdarg.h>
#include <sys/socket.h>
#include <unordered_map>

#include <lz4.h>
#include <zlib.h>

#include "sas.h"
#include "sas_internal.h"

class ZlibCompressor : public SAS::Compressor
{
public:
  ZlibCompressor();
  ~ZlibCompressor();
  std::string compress(const std::string& s, const SAS::Profile* profile);

  static SAS::Compressor* get();

private:
  static const int WINDOW_BITS = 15;
  static const int MEM_LEVEL = 9;

  static void init();
  // Variables with which to store a compressor on a per-thread basis.
  static pthread_once_t _once;
  static pthread_key_t _key;

  z_stream _stream;
  char _buffer[4096];
};

typedef std::pair<LZ4_stream_t*, struct preserved_hash_table_entry_t*> saved_lz4_stream ;

class LZ4Compressor : public SAS::Compressor
{
public:
  LZ4Compressor();
  ~LZ4Compressor();

  std::string compress(const std::string& s, const SAS::Profile* profile);

  static SAS::Compressor* get();

private:
  // The default acceleration (1) is sufficient for us and gives best
  // compression.
  static const int ACCELERATION = 1;

  static void init();
  // Variables with which to store a compressor on a per-thread basis.
  static pthread_once_t _once;
  static pthread_key_t _key;

  LZ4_stream_t* _stream;

  int _buffer_len;
  char* _buffer;

<<<<<<< HEAD
=======
  static const int MAX_BUFFER_SIZE = 131072;

>>>>>>> 53b6fa41
  std::unordered_map<const SAS::Profile*, saved_lz4_stream> _saved_streams;
};

pthread_once_t ZlibCompressor::_once = PTHREAD_ONCE_INIT;
pthread_key_t ZlibCompressor::_key = {0};
pthread_once_t LZ4Compressor::_once = PTHREAD_ONCE_INIT;
pthread_key_t LZ4Compressor::_key = {0};

/// Statically initialize the Compressor class by creating the thread-local key.
void ZlibCompressor::init()
{
  int rc = pthread_key_create(&_key, SAS::Compressor::destroy);
  if (rc != 0)
  {
    SAS_LOG_WARNING("Failed to create key for zlib SAS parameter compressor");
  }
}

/// Statically initialize the Compressor class by creating the thread-local key.
void LZ4Compressor::init()
{
  int rc = pthread_key_create(&_key, SAS::Compressor::destroy);
  if (rc != 0)
  {
    SAS_LOG_WARNING("Failed to create key for LZ4 SAS parameter compressor");
  }
}

/// Get a thread-scope Compressor, or create one if it doesn't exist already.
SAS::Compressor* SAS::Compressor::get(SAS::Profile::Algorithm algorithm)
{
  if (algorithm == SAS::Profile::Algorithm::LZ4)
  {
    return LZ4Compressor::get();
  }
  else
  {
    return ZlibCompressor::get();
  }
}

/// Get a thread-scope Compressor, or create one if it doesn't exist already.
SAS::Compressor* ZlibCompressor::get()
{
  (void)pthread_once(&_once, init);
  Compressor* compressor = (Compressor*)pthread_getspecific(_key);
  if (compressor == NULL)
  {
    compressor = new ZlibCompressor();
    pthread_setspecific(_key, compressor);
  }
  return compressor;
}

/// Get a thread-scope Compressor, or create one if it doesn't exist already.
SAS::Compressor* LZ4Compressor::get()
{
  (void)pthread_once(&_once, init);
  Compressor* compressor = (Compressor*)pthread_getspecific(_key);
  if (compressor == NULL)
  {
    compressor = new LZ4Compressor();
    pthread_setspecific(_key, compressor);
  }
  return compressor;
}

/// Destroy a Compressor.  (Called by pthread when a thread terminates.)
void SAS::Compressor::destroy(void* compressor_ptr)
{
  Compressor* compressor = (Compressor*)compressor_ptr;
  delete compressor;
}

/// Compressor constructor.  Initializes the zlib compressor.
ZlibCompressor::ZlibCompressor()
{
  _stream.next_in = Z_NULL;
  _stream.avail_in = 0;
  _stream.zalloc = Z_NULL;
  _stream.zfree = Z_NULL;
  _stream.opaque = Z_NULL;
  int rc = deflateInit2(&_stream,
                        Z_DEFAULT_COMPRESSION,
                        Z_DEFLATED,
                        WINDOW_BITS,
                        MEM_LEVEL,
                        Z_DEFAULT_STRATEGY);
  if (rc != Z_OK)
  {
    SAS_LOG_WARNING("Failed to initialize zlib SAS parameter compressor (rc=%d)", rc);
  }
}

/// Compressor destructor.  Terminates the zlib compressor.
ZlibCompressor::~ZlibCompressor()
{
  deflateEnd(&_stream);
}

/// Compresses the specified string using the dictionary from the profile (if non-empty).
std::string ZlibCompressor::compress(const std::string& s, const SAS::Profile* profile)
{
  if (profile)
  {
    std::string dictionary = profile->get_dictionary();
    deflateSetDictionary(&_stream, (const unsigned char*)dictionary.c_str(), dictionary.length());
  }

  // Initialize the zlib compressor with the input.
  _stream.next_in = (unsigned char*)s.c_str();
  _stream.avail_in = s.length();

  // Spin round, compressing up to a buffer's worth of input and appending it to the string.  Z_OK
  // indicates that we compressed data but still have work to do.  Z_STREAM_END means we've
  // finished.
  std::string compressed;
  int rc = Z_OK;
  do
  {
    _stream.next_out = (unsigned char*)_buffer;
    _stream.avail_out = sizeof(_buffer);
    rc = deflate(&_stream, Z_FINISH);
    compressed += std::string(_buffer, sizeof(_buffer) - _stream.avail_out);
  }
  while (rc == Z_OK);

  // Check we succeeded.
  if (rc != Z_STREAM_END)
  {
    SAS_LOG_WARNING("Failed to zlib-compress SAS parameter (rc=%d)", rc);
  }

  // Reset the compressor before we return.
  deflateReset(&_stream);

  return compressed;
}

/// Compressor constructor.  Initializes the LZ4 compressor.
LZ4Compressor::LZ4Compressor():
  _buffer_len(4096)
{
  _buffer = (char*)malloc(_buffer_len);
  _stream = LZ4_createStream();
  if (_stream == NULL)
  {
    SAS_LOG_WARNING("Failed to initialize LZ4 SAS parameter compressor");
  }
}

/// Compressor destructor.  Terminates the LZ4 compressor.
LZ4Compressor::~LZ4Compressor()
{
  // Free the stream.  Ignore the return code - the interface doesn't define
  // its meaning, and it's currently hard-coded to 0.
  (void)LZ4_freeStream(_stream); _stream = NULL;

  for (std::unordered_map<const SAS::Profile*, saved_lz4_stream>::iterator saved_stream_iterator = _saved_streams.begin();
       saved_stream_iterator != _saved_streams.end();
       saved_stream_iterator++)
  {
    LZ4_freeStream(saved_stream_iterator->second.first);
    free(saved_stream_iterator->second.second);
  }
}

/// Compresses the specified string using the dictionary from the profile (if non-empty).
std::string LZ4Compressor::compress(const std::string& s, const SAS::Profile* profile)
{
  // Get (or create) our saved stream with a pre-loaded dictionary
  std::unordered_map<const SAS::Profile*, saved_lz4_stream>::iterator saved_stream_iterator;
  if (profile)
  {
    saved_stream_iterator = _saved_streams.find(profile);

    if (saved_stream_iterator == _saved_streams.end())
    {
      // Set up and cache the stream
      LZ4_stream_t* base_stream = LZ4_createStream();
      struct preserved_hash_table_entry_t* stream_saved_buf;
      LZ4_loadDict(base_stream, profile->get_dictionary().c_str(), profile->get_dictionary().length());
      LZ4_stream_preserve(base_stream, &stream_saved_buf);
      _saved_streams[profile] = saved_lz4_stream(base_stream, stream_saved_buf);
      saved_stream_iterator = _saved_streams.find(profile);
    }
  }

  // Attempt to compress the data, allocating a bigger buffer if compression
  // fails.
  std::string compressed;
  bool success = false;
  while (!success)
  {
    // Clear the stream after the last compression attempt.
    LZ4_resetStream(_stream);

    if (profile)
    {
      LZ4_stream_restore_preserved(_stream,
                                   saved_stream_iterator->second.first,
                                   saved_stream_iterator->second.second);
    }

    // Attempt to compress this data using the current buffer.
    int compressed_len = LZ4_compress_fast_continue(_stream,
                                                    s.c_str(),
                                                    _buffer,
                                                    s.length(),
                                                    _buffer_len,
                                                    ACCELERATION);

    if (compressed_len <= 0)
    {
      // Compression failed - retry with a bigger buffer. Buffer size is the
      // only reason it can fail (the LZ4 documentation says this function is
      // guaranteed to succeed if the buffer is large enough). We permanently
      // enlarge this buffer so we aren't redoing this on every compression.
      _buffer_len *= 2;
<<<<<<< HEAD
=======

      if ((_buffer_len * 2) > MAX_BUFFER_SIZE)
      {
        SAS_LOG_WARNING("Attempting to compress %ul bytes of data - won't fit into MAX_BUFFER_SIZE", s.length());
        break;
      }

>>>>>>> 53b6fa41
      _buffer = (char*)realloc((void*)_buffer, _buffer_len);
    }
    else
    {
      compressed = std::string(_buffer, compressed_len);
      success = true;
    }
  }

  // Reset the compressor before we return.
  LZ4_resetStream(_stream);

  return compressed;
}<|MERGE_RESOLUTION|>--- conflicted
+++ resolved
@@ -97,11 +97,8 @@
   int _buffer_len;
   char* _buffer;
 
-<<<<<<< HEAD
-=======
   static const int MAX_BUFFER_SIZE = 131072;
 
->>>>>>> 53b6fa41
   std::unordered_map<const SAS::Profile*, saved_lz4_stream> _saved_streams;
 };
 
@@ -321,8 +318,6 @@
       // guaranteed to succeed if the buffer is large enough). We permanently
       // enlarge this buffer so we aren't redoing this on every compression.
       _buffer_len *= 2;
-<<<<<<< HEAD
-=======
 
       if ((_buffer_len * 2) > MAX_BUFFER_SIZE)
       {
@@ -330,7 +325,6 @@
         break;
       }
 
->>>>>>> 53b6fa41
       _buffer = (char*)realloc((void*)_buffer, _buffer_len);
     }
     else
