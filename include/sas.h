/**
 * @file sas.h Definition of SAS class used for reporting events and markers
 * to Service Assurance Server
 *
 * Service Assurance Server client library
 * Copyright (C) 2013  Metaswitch Networks Ltd
 *
 * This program is free software: you can redistribute it and/or modify it
 * under the terms of the GNU General Public License as published by the
 * Free Software Foundation, either version 3 of the License, or (at your
 * option) any later version, along with the "Special Exception" for use of
 * the program along with SSL, set forth below. This program is distributed
 * in the hope that it will be useful, but WITHOUT ANY WARRANTY;
 * without even the implied warranty of MERCHANTABILITY or FITNESS FOR
 * A PARTICULAR PURPOSE.  See the GNU General Public License for more
 * details. You should have received a copy of the GNU General Public
 * License along with this program.  If not, see
 * <http://www.gnu.org/licenses/>.
 *
 * The author can be reached by email at clearwater@metaswitch.com or by
 * post at Metaswitch Networks Ltd, 100 Church St, Enfield EN2 6BQ, UK
 *
 * Special Exception
 * Metaswitch Networks Ltd  grants you permission to copy, modify,
 * propagate, and distribute a work formed by combining OpenSSL with The
 * Software, or a work derivative of such a combination, even if such
 * copying, modification, propagation, or distribution would otherwise
 * violate the terms of the GPL. You must comply with the GPL in all
 * respects for all of the code used other than OpenSSL.
 * "OpenSSL" means OpenSSL toolkit software distributed by the OpenSSL
 * Project and licensed under the OpenSSL Licenses, or a work based on such
 * software and licensed under the OpenSSL Licenses.
 * "OpenSSL Licenses" means the OpenSSL License and Original SSLeay License
 * under which the OpenSSL Project distributes the OpenSSL toolkit software,
 * as those licenses appear in the file LICENSE-OPENSSL.
 */

#ifndef SAS_H__
#define SAS_H__

// This is autogenerated by the sas-client configure script.
#include <config.h>

#include <stdint.h>
#include <string.h>
#include <string>
#include <vector>

#if HAVE_ATOMIC
  #include <atomic>
#elif HAVE_CSTDATOMIC
  #include <cstdatomic>
#else
  #error "Atomic types not supported"
#endif

<<<<<<< HEAD
=======
#include "eventq.h"

// SAS Client library Version number
// format x.y.z
// The SAS Client library uses semantic versioning. This means:
// We use a three-part version number: <major version>.<minor version>.<patch>
// * The Patch number is incremented for bug fix releases.  
// * The Minor version number is incremented for releases that add new API 
//   features, but are fully backwards compatible.  
// * The Major version number must be incremented for releases that break 
//   backwards compatibility in any way.  
#define SAS_CLIENT_VERSION = "1.0.0"
>>>>>>> 37bea4ee

// Marker IDs
static const int MARKER_ID_PROTOCOL_ERROR = 0x01000001;
static const int MARKER_ID_START = 0x01000003;
static const int MARKER_ID_END = 0x01000004;
static const int MARKER_ID_DIALED_DIGITS = 0x01000005;
static const int MARKER_ID_CALLING_DN = 0x01000006;
static const int MARKER_ID_CALLED_DN = 0x01000007;
static const int MARKED_ID_GENERIC_CORRELATOR = 0x01000016;
static const int MARKED_ID_FLUSH = 0x01000017;

static const int MARKER_ID_SIP_REGISTRATION = 0x010B0004;
static const int MARKER_ID_SIP_ALL_REGISTER = 0x010B0005;
static const int MARKER_ID_SIP_CALL_ID = 0x010C0001;
static const int MARKER_ID_IMS_CHARGING_ID = 0x010C0002;
static const int MARKER_ID_VIA_BRANCH_PARAM = 0x010C0003;

static const int MARKER_ID_OUTBOUND_CALLING_URI = 0x05000003;
static const int MARKER_ID_INBOUND_CALLING_URI = 0x05000004;
static const int MARKER_ID_OUTBOUND_CALLED_URI = 0x05000005;
static const int MARKER_ID_INBOUND_CALLED_URI = 0x05000006;

// SAS::init return codes
static const int SAS_INIT_RC_OK = 0;
static const int SAS_INIT_RC_ERR = 1;

class SAS
{
public:
  typedef uint64_t TrailId;

  class Message
  {
  public:
    static const int MAX_NUM_STATIC_PARAMS = 20;
    static const int MAX_NUM_VAR_PARAMS = 20;

    inline Message(TrailId trail,
                   uint32_t id,
                   uint32_t instance) :
      _trail(trail),
      _id(id),
      _instance(instance),
      _static_params(),
      _var_params()
    {
    }

    virtual ~Message()
    {
    }

    inline Message& add_static_param(uint32_t param)
    {
      _static_params.push_back(param);
      return *this;
    }

    inline Message& add_var_param(const std::string& s)
    {
      _var_params.push_back(s);
      return *this;
    }

    inline Message& add_var_param(size_t len, char* s)
    {
      std::string local_str(s, len);
      return add_var_param(local_str);
    }

    inline Message& add_var_param(size_t len, uint8_t* s)
    {
      std::string local_str((char *)s, len);
      return add_var_param(local_str);
    }

    inline Message& add_var_param(const char* s)
    {
      std::string local_str(s);
      return add_var_param(local_str);
    }

    friend class SAS;

  protected:
    size_t params_buf_len() const;
    void write_params(std::string& s) const;

  private:
    TrailId _trail;
    uint32_t _id;
    uint32_t _instance;
    std::vector<uint32_t> _static_params;
    std::vector<std::string> _var_params;
  };

  class Event : public Message
  {
  public:
    // Event IDs as defined by the application are restricted to 24 bits.
    // This is because the top byte of the event ID is reserved and set to 0x0F.
    // It is comprised of:
    //   - The top nibble, which is reserved for future use and must be set to
    //     0x0.
    //   - the bottom nibble, which SAS requires be set to the value 0xF.
    inline Event(TrailId trail, uint32_t event, uint32_t instance) :
      Message(trail,
              ((event & 0x00FFFFFF) | 0x0F000000),
              instance)
    {
    }

    std::string to_string() const;
  };

  class Marker : public Message
  {
  public:
    inline Marker(TrailId trail, uint32_t marker, uint32_t instance) :
      Message(trail, marker, instance)
    {
    }

    enum Scope
    {
      None = 0,
      Branch = 1,
      Trace = 2
    };

    std::string to_string(Scope scope, bool reactivate) const;
  };

  enum log_level_t {
    LOG_LEVEL_ERROR = 0,
    LOG_LEVEL_WARNING = 1,
    LOG_LEVEL_STATUS = 2,
    LOG_LEVEL_INFO = 3,
    LOG_LEVEL_VERBOSE = 4,
    LOG_LEVEL_DEBUG = 5,
  };

  typedef void (sas_log_callback_t)(log_level_t level,
                                    const char *module,
                                    int line_number,
                                    const char *fmt,
                                    ...);

  // A simple implementation of sas_log_callback_t that logs messages to stdout.
  static void log_to_stdout(log_level_t level,
                            const char *module,
                            int line_number,
                            const char *fmt,
                            ...);

  // A simple implementation of sas_log_callback_t that discards all logs.
  static void discard_logs(log_level_t level,
                           const char *module,
                           int line_number,
                           const char *fmt,
                           ...);

  static int init(const std::string& system_name,
                   const std::string& system_type,
                   const std::string& resource_identifier,
                   const std::string& sas_address,
                   sas_log_callback_t* log_callback);
  static void term();
  static TrailId new_trail(uint32_t instance);
  static void report_event(const Event& event);
  static void report_marker(const Marker& marker,
                            Marker::Scope scope = Marker::Scope::None,
                            bool reactivate = true);

private:

  static void write_hdr(std::string& s, uint16_t msg_length, uint8_t msg_type);
  static void write_int8(std::string& s, uint8_t c);
  static void write_int16(std::string& s, uint16_t v);
  static void write_int32(std::string& s, uint32_t v);
  static void write_int64(std::string& s, uint64_t v);
  static void write_data(std::string& s, size_t length, const char* data);
  static void write_timestamp(std::string& s);
  static void write_trail(std::string& s, TrailId trail);

  static std::atomic<TrailId> _next_trail_id;
  class Connection;
  static Connection* _connection;
  static sas_log_callback_t* _log_callback;
};

#endif<|MERGE_RESOLUTION|>--- conflicted
+++ resolved
@@ -54,10 +54,6 @@
   #error "Atomic types not supported"
 #endif
 
-<<<<<<< HEAD
-=======
-#include "eventq.h"
-
 // SAS Client library Version number
 // format x.y.z
 // The SAS Client library uses semantic versioning. This means:
@@ -68,7 +64,6 @@
 // * The Major version number must be incremented for releases that break 
 //   backwards compatibility in any way.  
 #define SAS_CLIENT_VERSION = "1.0.0"
->>>>>>> 37bea4ee
 
 // Marker IDs
 static const int MARKER_ID_PROTOCOL_ERROR = 0x01000001;
